---
title: "All Parameters"
description: "Complete reference for all browser configuration options"
icon: "sliders"
mode: "wide"
---

## Core Settings
- `cdp_url`: CDP URL for connecting to existing browser instance (e.g., `"http://localhost:9222"`)
- `is_local` (default: `True`): Whether this is a local browser instance. Set to `False` for remote browsers

## Display & Appearance
- `headless` (default: `None`): Run browser without UI. Auto-detects based on display availability (`True`/`False`/`None`)
- `window_size`: Browser window size for headful mode. Use dict `{'width': 1920, 'height': 1080}` or `ViewportSize` object
- `window_position` (default: `{'width': 0, 'height': 0}`): Window position from top-left corner in pixels
- `viewport`: Content area size, same format as `window_size`. Use `{'width': 1280, 'height': 720}` or `ViewportSize` object
- `no_viewport` (default: `None`): Disable viewport emulation, content fits to window size
- `device_scale_factor`: Device scale factor (DPI). Set to `2.0` or `3.0` for high-resolution screenshots
- `color_scheme` (default: `'light'`): Preferred color scheme (`'light'`, `'dark'`, `'no-preference'`)
- `contrast` (default: `'no-preference'`): High contrast mode (`'no-preference'`, `'more'`)
- `reduced_motion` (default: `'no-preference'`): Motion preference (`'reduce'`, `'no-preference'`)
- `forced_colors` (default: `'none'`): Forced colors mode (`'active'`, `'none'`)

## Browser Behavior
- `stealth` (default: `False`): Use stealth techniques to avoid bot detection
- `keep_alive` (default: `None`): Keep browser running after agent completes
- `allowed_domains`: Restrict navigation to specific domains. Domain pattern formats:
  - `'example.com'` - Matches only `https://example.com/*`  
  - `'*.example.com'` - Matches `https://example.com/*` and any subdomain `https://*.example.com/*`
  - `'http*://example.com'` - Matches both `http://` and `https://` protocols
  - `'chrome-extension://*'` - Matches any Chrome extension URL
  - **Security**: Wildcards in TLD (e.g., `example.*`) are **not allowed** for security
  - Use list like `['*.google.com', 'https://example.com', 'chrome-extension://*']`
- `enable_default_extensions` (default: `True`): Load automation extensions (uBlock Origin, cookie handlers, ClearURLs)
- `cross_origin_iframes` (default: `False`): Enable cross-origin iframe support (may cause complexity)

## User Data & Profiles
- `user_data_dir` (default: auto-generated temp): Directory for browser profile data. Use `None` for incognito mode
- `profile_directory` (default: `'Default'`): Chrome profile subdirectory name (`'Profile 1'`, `'Work Profile'`, etc.)
- `storage_state`: Browser storage state (cookies, localStorage). Can be file path string or dict object
- `cookies_file`: **DEPRECATED** - Use `storage_state` instead

## Network & Security
- `proxy`: Proxy configuration using `ProxySettings(server='http://host:8080', bypass='localhost,127.0.0.1', username='user', password='pass')`
- `permissions` (default: `['clipboardReadWrite', 'notifications']`): Browser permissions to grant. Use list like `['camera', 'microphone', 'geolocation']`
- `bypass_csp` (default: `False`): Bypass Content Security Policy (increases bot detection risk)
- `ignore_https_errors` (default: `False`): Ignore HTTPS certificate errors
- `extra_http_headers`: Additional HTTP headers sent with every request. Use dict like `{'Accept-Language': 'en-US', 'Custom-Header': 'value'}`
- `headers`: Additional HTTP headers for connect requests (remote browsers only)

## Browser Launch
- `executable_path`: Path to browser executable for custom installations. Platform examples:
  - macOS: `'/Applications/Google Chrome.app/Contents/MacOS/Google Chrome'`
  - Windows: `'C:\\Program Files\\Google\\Chrome\\Application\\chrome.exe'`
  - Linux: `'/usr/bin/google-chrome'`
- `channel`: Browser channel (`'chromium'`, `'chrome'`, `'chrome-beta'`, `'msedge'`, etc.)
- `args`: Additional command-line arguments for the browser. Use list format: `['--disable-gpu', '--custom-flag=value', '--another-flag']`
- `env`: Environment variables for browser process. Use dict like `{'DISPLAY': ':0', 'LANG': 'en_US.UTF-8', 'CUSTOM_VAR': 'test'}`
- `chromium_sandbox` (default: `True` except in Docker): Enable Chromium sandboxing for security
- `devtools` (default: `False`): Open DevTools panel automatically (requires `headless=False`)
- `ignore_default_args`: List of default args to disable, or `True` to disable all. Use list like `['--enable-automation', '--disable-extensions']`

## Timing & Performance
- `slow_mo` (default: `0.0`): Slow down actions by this many milliseconds
- `timeout` (default: `30000`): Default timeout for browser operations in milliseconds
- `default_timeout`: Default timeout for playwright calls in milliseconds
- `default_navigation_timeout`: Default timeout for page navigation in milliseconds
- `minimum_wait_page_load_time` (default: `0.25`): Minimum time to wait before capturing page state in seconds
- `wait_for_network_idle_page_load_time` (default: `0.5`): Time to wait for network activity to cease in seconds
- `maximum_wait_page_load_time` (default: `5.0`): Maximum time to wait for page load in seconds
- `wait_between_actions` (default: `0.5`): Time to wait between agent actions in seconds

## AI Integration
- `highlight_elements` (default: `True`): Highlight interactive elements for AI vision
- `viewport_expansion` (default: `500`): Viewport expansion in pixels for AI context
- `include_dynamic_attributes` (default: `True`): Include dynamic attributes in selectors for better element identification

## Downloads & Files
- `accept_downloads` (default: `True`): Automatically accept all downloads
- `downloads_path`: Directory for downloaded files. Use string like `'./downloads'` or `Path` object
- `auto_download_pdfs` (default: `True`): Automatically download PDFs instead of viewing in browser

## Device Emulation
- `user_agent`: Custom user agent string. Example: `'Mozilla/5.0 (iPhone; CPU iPhone OS 14_0 like Mac OS X)'`
- `is_mobile` (default: `False`): Enable mobile viewport and touch events
- `has_touch` (default: `False`): Enable touch events for mobile emulation
- `locale`: User locale like `'en-GB'`, `'de-DE'`, `'ja-JP'`
- `timezone_id`: Timezone identifier like `'America/New_York'`, `'Europe/London'`, `'UTC'`
- `screen`: Screen size information, same format as `window_size`

<<<<<<< HEAD
### Recording
- `record_video_dir`: Directory to save video recordings as `.mp4` files
- `record_video_size` (default: `ViewportSize`): The frame size (width, height) of the video recording.
- `record_video_framerate` (default: `30`): The framerate to use for the video recording.
=======
## Recording & Debugging
- `record_video_dir`: Directory to save video recordings as `.webm` files
>>>>>>> cf4ddbf0
- `record_har_path`: Path to save network trace files as `.har` format
- `traces_dir`: Directory to save complete Playwright trace files for debugging
- `record_har_content` (default: `'embed'`): HAR content mode (`'omit'`, `'embed'`, `'attach'`)
- `record_har_mode` (default: `'full'`): HAR recording mode (`'full'`, `'minimal'`)

## Advanced Options
- `disable_security` (default: `False`): ⚠️ **NOT RECOMMENDED** - Disables all browser security features
- `deterministic_rendering` (default: `False`): ⚠️ **NOT RECOMMENDED** - Forces consistent rendering but reduces performance
- `java_script_enabled` (default: `True`): Enable/disable JavaScript execution
- `offline` (default: `False`): Start browser in offline mode
- `strict_selectors` (default: `False`): Use strict selector matching
- `base_url`: Base URL for relative navigation
- `service_workers` (default: `'allow'`): Service worker policy (`'allow'`, `'block'`)

---

## Outdated BrowserProfile
For backward compatibility, you can pass all the parameters from above to the `BrowserProfile` and then to the `Browser`.
```python
from browser_use import BrowserProfile
profile = BrowserProfile(headless=False, stealth=True)
browser = Browser(browser_profile=profile)
```

## Browser vs BrowserSession

`Browser` is an alias for `BrowserSession` - they are exactly the same class:
Use `Browser` for cleaner, more intuitive code.<|MERGE_RESOLUTION|>--- conflicted
+++ resolved
@@ -88,15 +88,10 @@
 - `timezone_id`: Timezone identifier like `'America/New_York'`, `'Europe/London'`, `'UTC'`
 - `screen`: Screen size information, same format as `window_size`
 
-<<<<<<< HEAD
-### Recording
+## Recording & Debugging
 - `record_video_dir`: Directory to save video recordings as `.mp4` files
 - `record_video_size` (default: `ViewportSize`): The frame size (width, height) of the video recording.
 - `record_video_framerate` (default: `30`): The framerate to use for the video recording.
-=======
-## Recording & Debugging
-- `record_video_dir`: Directory to save video recordings as `.webm` files
->>>>>>> cf4ddbf0
 - `record_har_path`: Path to save network trace files as `.har` format
 - `traces_dir`: Directory to save complete Playwright trace files for debugging
 - `record_har_content` (default: `'embed'`): HAR content mode (`'omit'`, `'embed'`, `'attach'`)
